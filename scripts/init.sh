--- conflicted
+++ resolved
@@ -3,15 +3,9 @@
 
 echo "*** Initializing WASM build environment"
 
-<<<<<<< HEAD
 rustup default stable
 rustup update stable
 rustup update nightly
-=======
-rustup default 1.60.0
-rustup update 1.60.0
-rustup update nightly-2022-05-11
->>>>>>> 2e344f96
 
 rustup target add wasm32-unknown-unknown --toolchain nightly-2022-05-11
 
