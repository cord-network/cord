[package]
name = 'cord-loom-runtime'
description = "Loom runtime implementation."
version.workspace = true
authors.workspace = true
build = 'build.rs'
edition.workspace = true
license.workspace = true
homepage.workspace = true
repository.workspace = true
publish = false

[lints]
workspace = true

[package.metadata.docs.rs]
targets = ["x86_64-unknown-linux-gnu"]

[dependencies]
# third-party dependencies
codec = { features = ["derive", "max-encoded-len"], workspace = true }
scale-info = { features = ["derive", "serde"], workspace = true }
log = { workspace = true }
serde = { workspace = true }
serde_json = { features = ["alloc", "arbitrary_precision"], workspace = true }
static_assertions = { workspace = true }
primitive-types = { features = [
	"codec",
	"num-traits",
	"scale-info",
], workspace = true }

# Local
authority-membership = { workspace = true }
cord-primitives = { workspace = true }
identifier = { workspace = true }
network-membership = { workspace = true }
cord-loom-runtime-constants = { workspace = true }
cord-runtime-common = { workspace = true }
cord-uri = { workspace = true }

pallet-council-membership = { workspace = true }
pallet-did = { workspace = true }
pallet-did-name = { workspace = true }
pallet-schema = { workspace = true }
pallet-config = { workspace = true }
pallet-chain-space = { workspace = true }
<<<<<<< HEAD
pallet-cord-statement = { workspace = true }
=======
pallet-namespace = { workspace = true }
pallet-statement = { workspace = true }
>>>>>>> 3de3cc70
pallet-network-membership = { workspace = true }
pallet-runtime-upgrade = { workspace = true }
pallet-cord-identity = { workspace = true }
pallet-cord-offences = { workspace = true }
pallet-cord-node-authorization = { workspace = true }
pallet-network-score = { workspace = true }
pallet-cord-session-benchmarking = { workspace = true }
pallet-registries = { workspace = true }
pallet-entries = { workspace = true }
pallet-schema-accounts = { workspace = true }

# Internal runtime API (with default disabled)
pallet-did-runtime-api = { workspace = true }
pallet-assets-runtime-api = { workspace = true }
pallet-transaction-weight-runtime-api = { workspace = true }

# Substrate
sp-authority-discovery = { features = ["serde"], workspace = true }
sp-consensus-babe = { features = ["serde"], workspace = true }
sp-consensus-beefy = { workspace = true }
sp-consensus-grandpa = { features = ["serde"], workspace = true }
sp-api = { workspace = true }
sp-inherents = { workspace = true }
sp-mmr-primitives = { workspace = true }
sp-offchain = { workspace = true }
sp-std = { workspace = true }
sp-runtime = { features = ["serde"], workspace = true }
sp-staking = { features = ["serde"], workspace = true }
sp-core = { features = ["serde"], workspace = true }
sp-io = { workspace = true }
sp-keyring = { workspace = true }
sp-session = { workspace = true }
sp-statement-store = { workspace = true }
sp-storage = { workspace = true }
sp-version = { features = ["serde"], workspace = true }
sp-transaction-pool = { workspace = true }
sp-block-builder = { workspace = true }
sp-genesis-builder = { workspace = true }

pallet-authority-discovery = { workspace = true }
pallet-assets = { workspace = true }
pallet-asset-conversion = { workspace = true }
pallet-authorship = { workspace = true }
pallet-babe = { workspace = true }
pallet-balances = { workspace = true }
pallet-beefy = { workspace = true }
pallet-beefy-mmr = { workspace = true }
pallet-contracts = { workspace = true }
pallet-collective = { workspace = true }
frame-executive = { workspace = true }
pallet-grandpa = { workspace = true }
pallet-im-online = { workspace = true }
pallet-indices = { workspace = true }
pallet-mmr = { workspace = true }
pallet-multisig = { workspace = true }
pallet-preimage = { workspace = true }
pallet-scheduler = { workspace = true }
pallet-session = { features = ["historical"], workspace = true }
pallet-statement = { workspace = true }

pallet-transaction-payment = { workspace = true }
pallet-transaction-payment-rpc-runtime-api = { workspace = true }
pallet-treasury = { workspace = true }
pallet-root-testing = { workspace = true }
pallet-sudo = { workspace = true }
frame-support = { features = ["experimental", "tuples-96"], workspace = true }
frame-system = { workspace = true }
frame-system-rpc-runtime-api = { workspace = true }
frame-metadata-hash-extension = { workspace = true }
pallet-timestamp = { workspace = true }
pallet-utility = { workspace = true }
pallet-remark = { workspace = true }
pallet-insecure-randomness-collective-flip = { workspace = true }
hex-literal = { workspace = true, optional = true }

frame-benchmarking = { workspace = true, optional = true }
frame-system-benchmarking = { workspace = true, optional = true }
frame-try-runtime = { workspace = true, optional = true }

[dev-dependencies]
sp-staking = { workspace = true }

[build-dependencies]
substrate-wasm-builder = { workspace = true, optional = true, default-features = true }

[features]
default = ['std']
std = [
	"sp-authority-discovery/std",
	"cord-primitives/std",
	"cord-runtime-common/std",
	"cord-uri/std",
	"network-membership/std",
	"authority-membership/std",
	"frame-system-benchmarking?/std",
	"frame-metadata-hash-extension/std",
	"codec/std",
	"scale-info/std",
	"serde/std",
	"serde_json/std",
	"identifier/std",
	"sp-inherents/std",
	"sp-core/std",
	"sp-api/std",
	"sp-transaction-pool/std",
	"sp-block-builder/std",
	"sp-offchain/std",
	"sp-std/std",
	"frame-support/std",
	"frame-benchmarking/std",
	"frame-executive/std",
	"pallet-asset-conversion/std",
	"pallet-assets/std",
	"pallet-authority-discovery/std",
	"pallet-authorship/std",
	"pallet-balances/std",
	"pallet-beefy/std",
	"pallet-beefy-mmr/std",
	"pallet-config/std",
	"pallet-collective/std",
	"pallet-contracts/std",
	"pallet-grandpa/std",
	"pallet-cord-identity/std",
	"pallet-im-online/std",
	"pallet-indices/std",
	"pallet-insecure-randomness-collective-flip/std",
	"pallet-council-membership/std",
	"pallet-mmr/std",
	"pallet-multisig/std",
	"pallet-cord-offences/std",
	"pallet-preimage/std",
	"pallet-scheduler/std",
	"pallet-cord-session-benchmarking/std",
	"pallet-session/std",
	"pallet-statement/std",
	"pallet-transaction-payment-rpc-runtime-api/std",
	"pallet-transaction-payment/std",
	"pallet-treasury/std",
	"pallet-sudo/std",
	"pallet-timestamp/std",
	"pallet-utility/std",
	"pallet-babe/std",
	"pallet-remark/std",
	"pallet-did/std",
	"pallet-did-name/std",
	"pallet-schema/std",
	"pallet-chain-space/std",
<<<<<<< HEAD
	"pallet-cord-statement/std",
=======
	"pallet-namespace/std",
	"pallet-statement/std",
>>>>>>> 3de3cc70
	"pallet-network-score/std",
	"pallet-network-membership/std",
	"pallet-runtime-upgrade/std",
	"pallet-assets-runtime-api/std",
	"pallet-did-runtime-api/std",
	"pallet-cord-node-authorization/std",
	"pallet-registries/std",
	"pallet-entries/std",
	"pallet-schema-accounts/std",
	"pallet-transaction-weight-runtime-api/std",
	"sp-runtime/std",
	"sp-staking/std",
	"frame-system/std",
	"frame-system-rpc-runtime-api/std",
	"sp-version/std",
	"log/std",
	"sp-consensus-babe/std",
	"sp-consensus-beefy/std",
	"sp-consensus-grandpa/std",
	"sp-genesis-builder/std",
	"sp-mmr-primitives/std",
	"sp-session/std",
	"sp-statement-store/std",
	"sp-storage/std",
	"cord-loom-runtime-constants/std",
	"substrate-wasm-builder",
	"frame-try-runtime?/std",
	"primitive-types/std",
	"sp-io/std",
]
runtime-benchmarks = [
	"frame-benchmarking/runtime-benchmarks",
	"frame-support/runtime-benchmarks",
	"frame-system-benchmarking/runtime-benchmarks",
	"frame-system/runtime-benchmarks",
	"sp-runtime/runtime-benchmarks",
	"sp-staking/runtime-benchmarks",
	"pallet-babe/runtime-benchmarks",
	"pallet-balances/runtime-benchmarks",
	"pallet-beefy-mmr/runtime-benchmarks",
	"pallet-collective/runtime-benchmarks",
	"pallet-contracts/runtime-benchmarks",
	"pallet-grandpa/runtime-benchmarks",
	"pallet-cord-identity/runtime-benchmarks",
	"pallet-im-online/runtime-benchmarks",
	"pallet-indices/runtime-benchmarks",
	"pallet-council-membership/runtime-benchmarks",
	"pallet-mmr/runtime-benchmarks",
	"pallet-multisig/runtime-benchmarks",
	"pallet-cord-offences/runtime-benchmarks",
	"pallet-preimage/runtime-benchmarks",
	"pallet-scheduler/runtime-benchmarks",
	"pallet-cord-session-benchmarking/runtime-benchmarks",
	"pallet-remark/runtime-benchmarks",
	"pallet-timestamp/runtime-benchmarks",
	"pallet-utility/runtime-benchmarks",
	"pallet-did/runtime-benchmarks",
	"pallet-did-name/runtime-benchmarks",
	"pallet-schema/runtime-benchmarks",
	"pallet-cord-statement/runtime-benchmarks",
	"pallet-chain-space/runtime-benchmarks",
	"pallet-namespace/runtime-benchmarks",
	"pallet-network-membership/runtime-benchmarks",
	"hex-literal",
	"pallet-sudo/runtime-benchmarks",
	"pallet-network-score/runtime-benchmarks",
	"authority-membership/runtime-benchmarks",
	"cord-runtime-common/runtime-benchmarks",
	"pallet-asset-conversion/runtime-benchmarks",
	"pallet-assets/runtime-benchmarks",
	"pallet-config/runtime-benchmarks",
	"pallet-treasury/runtime-benchmarks",
	"pallet-registries/runtime-benchmarks",
]

try-runtime = [
	"frame-executive/try-runtime",
	"frame-try-runtime",
	"frame-system/try-runtime",
	"frame-support/try-runtime",
	"pallet-asset-conversion/try-runtime",
	"pallet-assets/try-runtime",
	"pallet-authority-discovery/try-runtime",
	"pallet-authorship/try-runtime",
	"pallet-balances/try-runtime",
	"pallet-beefy-mmr/try-runtime",
	"pallet-beefy/try-runtime",
	"pallet-collective/try-runtime",
	"pallet-contracts/try-runtime",
	"pallet-grandpa/try-runtime",
	"pallet-cord-identity/try-runtime",
	"pallet-im-online/try-runtime",
	"pallet-indices/try-runtime",
	"pallet-insecure-randomness-collective-flip/try-runtime",
	"pallet-council-membership/try-runtime",
	"pallet-mmr/try-runtime",
	"pallet-multisig/try-runtime",
	"pallet-cord-offences/try-runtime",
	"pallet-preimage/try-runtime",
	"pallet-scheduler/try-runtime",
	"pallet-cord-session-benchmarking/try-runtime",
	"pallet-session/try-runtime",
	"pallet-sudo/try-runtime",
	"pallet-timestamp/try-runtime",
	"pallet-transaction-payment/try-runtime",
	"pallet-treasury/try-runtime",
	"pallet-utility/try-runtime",
	"pallet-babe/try-runtime",
	"pallet-schema/try-runtime",
	"pallet-chain-space/try-runtime",
<<<<<<< HEAD
	"pallet-cord-statement/try-runtime",
=======
	"pallet-namespace/try-runtime",
	"pallet-statement/try-runtime",
>>>>>>> 3de3cc70
	"pallet-did/try-runtime",
	"pallet-did-name/try-runtime",
	"pallet-network-score/try-runtime",
	"pallet-cord-node-authorization/try-runtime",
	"pallet-network-membership/try-runtime",
	"pallet-runtime-upgrade/try-runtime",
	"pallet-remark/try-runtime",
	"pallet-registries/try-runtime",
	"pallet-entries/try-runtime",
	"pallet-schema-accounts/try-runtime",
	"cord-runtime-common/try-runtime",
	"authority-membership/try-runtime",
	"identifier/try-runtime",
	"frame-try-runtime/try-runtime",
	"pallet-config/try-runtime",
	"sp-runtime/try-runtime",
]


# Set timing constants (e.g. session period) to faster versions to speed up testing.
fast-runtime = []

# A feature that should be enabled when the runtime should be build for on-chain
# deployment. This will disable stuff that shouldn't be part of the on-chain wasm
# to make it smaller like logging for example.
on-chain-release-build = ["metadata-hash", "sp-api/disable-logging"]

metadata-hash = ["substrate-wasm-builder/metadata-hash"]<|MERGE_RESOLUTION|>--- conflicted
+++ resolved
@@ -45,12 +45,8 @@
 pallet-schema = { workspace = true }
 pallet-config = { workspace = true }
 pallet-chain-space = { workspace = true }
-<<<<<<< HEAD
 pallet-cord-statement = { workspace = true }
-=======
 pallet-namespace = { workspace = true }
-pallet-statement = { workspace = true }
->>>>>>> 3de3cc70
 pallet-network-membership = { workspace = true }
 pallet-runtime-upgrade = { workspace = true }
 pallet-cord-identity = { workspace = true }
@@ -198,12 +194,8 @@
 	"pallet-did-name/std",
 	"pallet-schema/std",
 	"pallet-chain-space/std",
-<<<<<<< HEAD
 	"pallet-cord-statement/std",
-=======
 	"pallet-namespace/std",
-	"pallet-statement/std",
->>>>>>> 3de3cc70
 	"pallet-network-score/std",
 	"pallet-network-membership/std",
 	"pallet-runtime-upgrade/std",
@@ -314,12 +306,8 @@
 	"pallet-babe/try-runtime",
 	"pallet-schema/try-runtime",
 	"pallet-chain-space/try-runtime",
-<<<<<<< HEAD
 	"pallet-cord-statement/try-runtime",
-=======
 	"pallet-namespace/try-runtime",
-	"pallet-statement/try-runtime",
->>>>>>> 3de3cc70
 	"pallet-did/try-runtime",
 	"pallet-did-name/try-runtime",
 	"pallet-network-score/try-runtime",
