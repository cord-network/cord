--- conflicted
+++ resolved
@@ -1282,10 +1282,12 @@
 	#[runtime::pallet_index(83)]
 	pub type SchemaAccounts = pallet_schema_accounts::Pallet<Runtime>;
 
-<<<<<<< HEAD
 	#[runtime::pallet_index(84)]
 	pub type IdentifierV2 = cord_uri::Pallet<Runtime>;
 
+	#[runtime::pallet_index(85)]
+	pub type NameSpace = pallet_namespace;
+
 	#[runtime::pallet_index(101)]
 	pub type Contracts = pallet_contracts::Pallet<Runtime>;
 
@@ -1297,13 +1299,9 @@
 
 	#[runtime::pallet_index(104)]
 	pub type RootTesting = pallet_root_testing::Pallet<Runtime>;
-=======
-	#[runtime::pallet_index(64)]
-	pub type NameSpace = pallet_namespace;
 
 	#[runtime::pallet_index(254)]
 	pub type RootTesting = pallet_root_testing;
->>>>>>> 3de3cc70
 
 	#[runtime::pallet_index(255)]
 	pub type Sudo = pallet_sudo::Pallet<Runtime>;
