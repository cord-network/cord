// This file is part of CORD – https://cord.network

// Copyright (C) Dhiway Networks Pvt. Ltd.
// SPDX-License-Identifier: GPL-3.0-or-later

// CORD is free software: you can redistribute it and/or modify
// it under the terms of the GNU General Public License as published by
// the Free Software Foundation, either version 3 of the License, or
// (at your option) any later version.

// CORD is distributed in the hope that it will be useful,
// but WITHOUT ANY WARRANTY; without even the implied warranty of
// MERCHANTABILITY or FITNESS FOR A PARTICULAR PURPOSE. See the
// GNU General Public License for more details.

// You should have received a copy of the GNU General Public License
// along with CORD. If not, see <https://www.gnu.org/licenses/>.

#![cfg_attr(not(feature = "std"), no_std)]
// `construct_runtime!` does a lot of recursion and requires us to increase the limit to 256.
#![recursion_limit = "256"]

use codec::Encode;
pub use cord_primitives::{curi::Ss58Identifier, AccountId, Signature};
use cord_primitives::{
	prod_or_fast, AccountIndex, Balance, BlockNumber, DidIdentifier, Hash, Index, Moment,
};

use frame_support::{
	construct_runtime,
	dispatch::DispatchClass,
	parameter_types,
	traits::{ConstU32, Contains, EitherOfDiverse, KeyOwnerProofSystem, PrivilegeCmp},
	weights::{
		constants::{
			BlockExecutionWeight, ExtrinsicBaseWeight, RocksDbWeight, WEIGHT_REF_TIME_PER_SECOND,
		},
		Weight,
	},
};
use frame_system::{
	limits::{BlockLength, BlockWeights},
	EnsureRoot,
};
use sp_consensus_grandpa::AuthorityId as GrandpaId;

use pallet_im_online::sr25519::AuthorityId as ImOnlineId;
use pallet_session::historical as pallet_session_historical;
use sp_authority_discovery::AuthorityId as AuthorityDiscoveryId;
use sp_core::{crypto::KeyTypeId, OpaqueMetadata};
use sp_inherents::{CheckInherentsResult, InherentData};
use sp_runtime::{
	create_runtime_str, generic, impl_opaque_keys,
	traits::{
		AccountIdLookup, BlakeTwo256, Block as BlockT, Extrinsic as ExtrinsicT, NumberFor,
		OpaqueKeys, SaturatedConversion, Verify,
	},
	transaction_validity::{TransactionPriority, TransactionSource, TransactionValidity},
	ApplyExtrinsicResult, Perbill,
};
use sp_staking::SessionIndex;
use sp_std::{cmp::Ordering, prelude::*};

#[cfg(any(feature = "std", test))]
use sp_version::NativeVersion;
use sp_version::RuntimeVersion;
use static_assertions::const_assert;

pub use frame_system::Call as SystemCall;
pub use pallet_balances::Call as BalancesCall;
pub use pallet_staking::StakerStatus;
pub use pallet_timestamp::Call as TimestampCall;

#[cfg(any(feature = "std", test))]
pub use sp_runtime::BuildStorage;

#[cfg(feature = "runtime-benchmarks")]
use frame_system::EnsureSigned;

/// Constant values used within the runtime.
use cord_runtime_constants::{currency::*, time::*};

// Weights used in the runtime.
mod weights;
// CORD Pallets
// mod authority_manager;
mod entities;
pub use authority_membership;
pub use entities::ValidatorFullIdentification;
pub use pallet_network_membership;
pub mod benchmark;
pub use benchmark::DummySignature;
use pallet_network_membership::RuntimeDispatchWeightInfo;

// Make the WASM binary available.
#[cfg(feature = "std")]
include!(concat!(env!("OUT_DIR"), "/wasm_binary.rs"));

/// Max size for serialized extrinsic params for this testing runtime.
/// This is a quite arbitrary but empirically battle tested value.
#[cfg(test)]
pub const CALL_PARAMS_MAX_SIZE: usize = 208;

/// Wasm binary unwrapped. If built with `SKIP_WASM_BUILD`, the function panics.
#[cfg(feature = "std")]
pub fn wasm_binary_unwrap() -> &'static [u8] {
	WASM_BINARY.expect(
		"Development wasm binary is not available. This means the client is \
  		 built with `SKIP_WASM_BUILD` flag and it is only usable for \
		 production chains. Please rebuild with the flag disabled.",
	)
}

/// Runtime version.
#[sp_version::runtime_version]
pub const VERSION: RuntimeVersion = RuntimeVersion {
	spec_name: create_runtime_str!("cord"),
	impl_name: create_runtime_str!("dhiway-cord"),
	authoring_version: 0,
	spec_version: 8200,
	impl_version: 0,
	apis: RUNTIME_API_VERSIONS,
	transaction_version: 2,
	state_version: 1,
};

/// The BABE epoch configuration at genesis.
pub const BABE_GENESIS_EPOCH_CONFIG: sp_consensus_babe::BabeEpochConfiguration =
	sp_consensus_babe::BabeEpochConfiguration {
		c: PRIMARY_PROBABILITY,
		allowed_slots: sp_consensus_babe::AllowedSlots::PrimaryAndSecondaryVRFSlots,
	};

/// Native version.
#[cfg(any(feature = "std", test))]
pub fn native_version() -> NativeVersion {
	NativeVersion { runtime_version: VERSION, can_author_with: Default::default() }
}

/// We currently allow all calls.
pub struct BaseFilter;
impl Contains<RuntimeCall> for BaseFilter {
	fn contains(_c: &RuntimeCall) -> bool {
		true
	}
}

type MoreThanHalfCouncil = EitherOfDiverse<
	EnsureRoot<AccountId>,
	pallet_collective::EnsureProportionMoreThan<AccountId, CouncilCollective, 1, 2>,
>;

type EnsureRootOrCommitteeApproval = EitherOfDiverse<
	EnsureRoot<AccountId>,
	pallet_collective::EnsureProportionMoreThan<AccountId, TechnicalCollective, 3, 5>,
>;

/// We assume that an on-initialize consumes 1% of the weight on average, hence
/// a single extrinsic will not be allowed to consume more than
/// `AvailableBlockRatio - 1%`.
pub const AVERAGE_ON_INITIALIZE_RATIO: Perbill = Perbill::from_percent(1);
/// We allow `Normal` extrinsics to fill up the block up to 80%, the rest can be
/// used by  Operational  extrinsics.
pub const NORMAL_DISPATCH_RATIO: Perbill = Perbill::from_percent(80);
/// We allow for 2 seconds of compute with a 6 second average block time.
/// The storage proof size is not limited so far.
pub const MAXIMUM_BLOCK_WEIGHT: Weight =
	Weight::from_parts(WEIGHT_REF_TIME_PER_SECOND.saturating_mul(2), u64::MAX);

const_assert!(NORMAL_DISPATCH_RATIO.deconstruct() >= AVERAGE_ON_INITIALIZE_RATIO.deconstruct());

parameter_types! {
   pub const BlockHashCount: BlockNumber = 2400;
   pub const Version: RuntimeVersion = VERSION;
   pub RuntimeBlockLength: BlockLength =
	   BlockLength::max_with_normal_ratio(5 * 1024 * 1024, NORMAL_DISPATCH_RATIO);
   pub RuntimeBlockWeights: BlockWeights = BlockWeights::builder()
	   .base_block(BlockExecutionWeight::get())
	   .for_class(DispatchClass::all(), |weights| {
		   weights.base_extrinsic = ExtrinsicBaseWeight::get();
	   })
	   .for_class(DispatchClass::Normal, |weights| {
		   weights.max_total = Some(NORMAL_DISPATCH_RATIO * MAXIMUM_BLOCK_WEIGHT);
	   })
	   .for_class(DispatchClass::Operational, |weights| {
		   weights.max_total = Some(MAXIMUM_BLOCK_WEIGHT);
		   // Operational transactions have some extra reserved space, so that they
		   // are included even if block reached `MAXIMUM_BLOCK_WEIGHT`.
		   weights.reserved = Some(
			   MAXIMUM_BLOCK_WEIGHT - NORMAL_DISPATCH_RATIO * MAXIMUM_BLOCK_WEIGHT
		   );
	   })
	   .avg_block_initialization(AVERAGE_ON_INITIALIZE_RATIO)
	   .build_or_panic();
   pub const SS58Prefix: u8 = 29;
}

impl frame_system::Config for Runtime {
	type BaseCallFilter = BaseFilter;
	type BlockWeights = RuntimeBlockWeights;
	type BlockLength = RuntimeBlockLength;
	type DbWeight = RocksDbWeight;
	type RuntimeOrigin = RuntimeOrigin;
	type RuntimeCall = RuntimeCall;
	type Index = Index;
	type BlockNumber = BlockNumber;
	type Hash = Hash;
	type Hashing = BlakeTwo256;
	type AccountId = AccountId;
	type Lookup = AccountIdLookup<AccountId, ()>;
	type Header = generic::Header<BlockNumber, BlakeTwo256>;
	type RuntimeEvent = RuntimeEvent;
	type BlockHashCount = BlockHashCount;
	type Version = Version;
	type PalletInfo = PalletInfo;
	type AccountData = pallet_balances::AccountData<Balance>;
	type OnNewAccount = ();
	type OnKilledAccount = ();
	type SystemWeightInfo = weights::frame_system::WeightInfo<Runtime>;
	type SS58Prefix = SS58Prefix;
	type OnSetCode = ();
	type MaxConsumers = frame_support::traits::ConstU32<16>;
}

parameter_types! {
	pub MaximumSchedulerWeight: Weight = Perbill::from_percent(80) * RuntimeBlockWeights::get().max_block;
	pub const MaxScheduledPerBlock: u32 = 50;
	pub const NoPreimagePostponement: Option<u32> = Some(10);
}

/// Used the compare the privilege of an origin inside the scheduler.
pub struct OriginPrivilegeCmp;

impl PrivilegeCmp<OriginCaller> for OriginPrivilegeCmp {
	fn cmp_privilege(left: &OriginCaller, right: &OriginCaller) -> Option<Ordering> {
		if left == right {
			return Some(Ordering::Equal)
		}

		match (left, right) {
			// Root is greater than anything.
			(OriginCaller::system(frame_system::RawOrigin::Root), _) => Some(Ordering::Greater),
			// Check which one has more yes votes.
			(
				OriginCaller::Council(pallet_collective::RawOrigin::Members(l_yes_votes, l_count)),
				OriginCaller::Council(pallet_collective::RawOrigin::Members(r_yes_votes, r_count)),
			) => Some((l_yes_votes * r_count).cmp(&(r_yes_votes * l_count))),
			// For every other origin we don't care, as they are not used for `ScheduleOrigin`.
			_ => None,
		}
	}
}

impl pallet_scheduler::Config for Runtime {
	type RuntimeOrigin = RuntimeOrigin;
	type RuntimeEvent = RuntimeEvent;
	type PalletsOrigin = OriginCaller;
	type RuntimeCall = RuntimeCall;
	type MaximumWeight = MaximumSchedulerWeight;
	type ScheduleOrigin = EnsureRootOrCommitteeApproval;
	type MaxScheduledPerBlock = MaxScheduledPerBlock;
	type WeightInfo = weights::pallet_scheduler::WeightInfo<Runtime>;
	type OriginPrivilegeCmp = OriginPrivilegeCmp;
	type Preimages = Preimage;
}

parameter_types! {
	pub const PreimageMaxSize: u32 = 4096 * 1024;
	pub const PreimageBaseDeposit: Balance = deposit(2, 64);
	pub const PreimageByteDeposit: Balance = deposit(0, 1);
}

impl pallet_preimage::Config for Runtime {
	type WeightInfo = weights::pallet_preimage::WeightInfo<Runtime>;
	type RuntimeEvent = RuntimeEvent;
	type Currency = Balances;
	type ManagerOrigin = EnsureRoot<AccountId>;
	type BaseDeposit = PreimageBaseDeposit;
	type ByteDeposit = PreimageByteDeposit;
}

parameter_types! {
	pub EpochDuration: u64 = prod_or_fast!(
		EPOCH_DURATION as u64,
		2 * MINUTES as u64,
		"CORD_EPOCH_DURATION"
	);
	pub const ExpectedBlockTime: Moment = MILLISECS_PER_BLOCK;
	pub ReportLongevity: u64 =
		BondingDuration::get() as u64 * SessionsPerEra::get() as u64 * EpochDuration::get();
	pub const MaxAuthorities: u32 = 1_000;
}

impl pallet_babe::Config for Runtime {
	type EpochDuration = EpochDuration;
	type ExpectedBlockTime = ExpectedBlockTime;

	// session module is the trigger
	type EpochChangeTrigger = pallet_babe::ExternalTrigger;

	type DisabledValidators = Session;

	type WeightInfo = ();

	type MaxAuthorities = MaxAuthorities;
	type KeyOwnerProof =
		<Historical as KeyOwnerProofSystem<(KeyTypeId, pallet_babe::AuthorityId)>>::Proof;
	type EquivocationReportSystem =
		pallet_babe::EquivocationReportSystem<Self, Offences, Historical, ReportLongevity>;
}

parameter_types! {
	pub const IndexDeposit: Balance =  EXISTENTIAL_DEPOSIT;
}

impl pallet_indices::Config for Runtime {
	type AccountIndex = AccountIndex;
	type Currency = Balances;
	type Deposit = IndexDeposit;
	type RuntimeEvent = RuntimeEvent;
	type WeightInfo = weights::pallet_indices::WeightInfo<Runtime>;
}

parameter_types! {
	pub const ExistentialDeposit: Balance = EXISTENTIAL_DEPOSIT;
	pub const MaxLocks: u32 = 50;
	pub const MaxReserves: u32 = 50;
}

impl pallet_balances::Config for Runtime {
	type Balance = Balance;
	type DustRemoval = ();
	type RuntimeEvent = RuntimeEvent;
	type ExistentialDeposit = ExistentialDeposit;
	type AccountStore = System;
	type MaxLocks = MaxLocks;
	type MaxReserves = MaxReserves;
	type ReserveIdentifier = [u8; 8];
	type HoldIdentifier = ();
	type FreezeIdentifier = ();
	type MaxHolds = ConstU32<0>;
	type MaxFreezes = ConstU32<0>;
	type WeightInfo = weights::pallet_balances::WeightInfo<Runtime>;
}

parameter_types! {
		pub MinimumPeriod: u64 = prod_or_fast!(
		MINIMUM_DURATION,
		500_u64,
		"CORD_MINIMUM_DURATION"
	);
}

impl pallet_timestamp::Config for Runtime {
	type Moment = u64;
	type OnTimestampSet = Babe;
	type MinimumPeriod = MinimumPeriod;
	type WeightInfo = weights::pallet_timestamp::WeightInfo<Runtime>;
}

impl pallet_authorship::Config for Runtime {
	type FindAuthor = pallet_session::FindAccountFromAuthorIndex<Self, Babe>;
	type EventHandler = ImOnline;
}

impl_opaque_keys! {
	pub struct SessionKeys {
		pub grandpa: Grandpa,
		pub babe: Babe,
		pub im_online: ImOnline,
		pub authority_discovery: AuthorityDiscovery,
	}
}

/// Special `ValidatorIdOf` implementation that is just returning the input as
/// result.
pub struct ValidatorIdOf;
impl sp_runtime::traits::Convert<AccountId, Option<AccountId>> for ValidatorIdOf {
	fn convert(a: AccountId) -> Option<AccountId> {
		Some(a)
	}
}

impl pallet_session::Config for Runtime {
	type RuntimeEvent = RuntimeEvent;
	type ValidatorId = AccountId;
	type ValidatorIdOf = ValidatorIdOf;
	type ShouldEndSession = Babe;
	type NextSessionRotation = Babe;
	type SessionManager = pallet_session::historical::NoteHistoricalRoot<Self, AuthorityMembership>;
	type SessionHandler = <SessionKeys as OpaqueKeys>::KeyTypeIdProviders;
	type Keys = SessionKeys;
	type WeightInfo = weights::pallet_session::WeightInfo<Runtime>;
}

pub struct FullIdentificationOfImpl;
impl sp_runtime::traits::Convert<AccountId, Option<entities::ValidatorFullIdentification>>
	for FullIdentificationOfImpl
{
	fn convert(_: AccountId) -> Option<entities::ValidatorFullIdentification> {
		Some(entities::ValidatorFullIdentification)
	}
}

impl pallet_session::historical::Config for Runtime {
	type FullIdentification = ValidatorFullIdentification;
	type FullIdentificationOf = FullIdentificationOfImpl;
}

parameter_types! {
	pub const SessionsPerEra: SessionIndex = 6;
	pub const BondingDuration: sp_staking::EraIndex = 28;
}

parameter_types! {
	// Minimum 4 CENTS/byte
	pub const MaxAdditionalFields: u32 = 10;
	pub const MaxRegistrars: u32 = 25;
}

impl pallet_identity::Config for Runtime {
	type RuntimeEvent = RuntimeEvent;
	type MaxAdditionalFields = MaxAdditionalFields;
	type MaxRegistrars = MaxRegistrars;
	type RegistrarOrigin = MoreThanHalfCouncil;
	type WeightInfo = weights::pallet_identity::WeightInfo<Runtime>;
}

parameter_types! {
	pub MotionDuration: BlockNumber = prod_or_fast!(3 * DAYS, 2 * MINUTES, "CORD_MOTION_DURATION");
	pub const MaxProposals: u32 = 100;
	pub const MaxMembers: u32 = 50;
	pub MaxProposalWeight: Weight = Perbill::from_percent(80) * RuntimeBlockWeights::get().max_block;
}

type CouncilCollective = pallet_collective::Instance1;
impl pallet_collective::Config<CouncilCollective> for Runtime {
	type RuntimeOrigin = RuntimeOrigin;
	type Proposal = RuntimeCall;
	type RuntimeEvent = RuntimeEvent;
	type MotionDuration = MotionDuration;
	type MaxProposals = MaxProposals;
	type MaxMembers = MaxMembers;
	type DefaultVote = pallet_collective::PrimeDefaultVote;
	type WeightInfo = weights::pallet_collective::WeightInfo<Runtime>;
	type SetMembersOrigin = EnsureRoot<Self::AccountId>;
	type MaxProposalWeight = MaxProposalWeight;
}

impl pallet_membership::Config<pallet_membership::Instance1> for Runtime {
	type RuntimeEvent = RuntimeEvent;
	type AddOrigin = MoreThanHalfCouncil;
	type RemoveOrigin = MoreThanHalfCouncil;
	type SwapOrigin = MoreThanHalfCouncil;
	type ResetOrigin = MoreThanHalfCouncil;
	type PrimeOrigin = MoreThanHalfCouncil;
	type MembershipInitialized = Council;
	type MembershipChanged = Council;
	type MaxMembers = MaxMembers;
	type WeightInfo = weights::pallet_membership::WeightInfo<Runtime>;
}

type TechnicalCollective = pallet_collective::Instance2;
impl pallet_collective::Config<TechnicalCollective> for Runtime {
	type RuntimeOrigin = RuntimeOrigin;
	type Proposal = RuntimeCall;
	type RuntimeEvent = RuntimeEvent;
	type MotionDuration = MotionDuration;
	type MaxProposals = MaxProposals;
	type MaxMembers = MaxMembers;
	type DefaultVote = pallet_collective::PrimeDefaultVote;
	type WeightInfo = weights::pallet_collective::WeightInfo<Runtime>;
	type SetMembersOrigin = EnsureRoot<Self::AccountId>;
	type MaxProposalWeight = MaxProposalWeight;
}

impl pallet_membership::Config<pallet_membership::Instance2> for Runtime {
	type RuntimeEvent = RuntimeEvent;
	type AddOrigin = MoreThanHalfCouncil;
	type RemoveOrigin = MoreThanHalfCouncil;
	type SwapOrigin = MoreThanHalfCouncil;
	type ResetOrigin = MoreThanHalfCouncil;
	type PrimeOrigin = MoreThanHalfCouncil;
	type MembershipInitialized = TechnicalCommittee;
	type MembershipChanged = TechnicalCommittee;
	type MaxMembers = MaxMembers;
	type WeightInfo = weights::pallet_membership::WeightInfo<Runtime>;
}

impl pallet_offences::Config for Runtime {
	type RuntimeEvent = RuntimeEvent;
	type IdentificationTuple = pallet_session::historical::IdentificationTuple<Self>;
	type OnOffenceHandler = AuthorityMembership;
}

impl pallet_authority_discovery::Config for Runtime {
	type MaxAuthorities = MaxAuthorities;
}

parameter_types! {
	pub const ImOnlineUnsignedPriority: TransactionPriority = TransactionPriority::max_value();
	pub const MaxPeerInHeartbeats: u32 = 10_000;
	pub const MaxPeerDataEncodingSize: u32 = 1_000;
	pub const MaxKeys: u32 = 100_000;
}

impl pallet_im_online::Config for Runtime {
	type AuthorityId = ImOnlineId;
	type RuntimeEvent = RuntimeEvent;
	type ValidatorSet = Historical;
	type NextSessionRotation = Babe;
	type ReportUnresponsiveness = Offences;
	type UnsignedPriority = ImOnlineUnsignedPriority;
	type WeightInfo = weights::pallet_im_online::WeightInfo<Runtime>;
	type MaxKeys = MaxKeys;
	type MaxPeerInHeartbeats = MaxPeerInHeartbeats;
	type MaxPeerDataEncodingSize = MaxPeerDataEncodingSize;
}

parameter_types! {
	pub const MaxSetIdSessionEntries: u32 = BondingDuration::get() * SessionsPerEra::get();
}

impl pallet_grandpa::Config for Runtime {
	type RuntimeEvent = RuntimeEvent;

	type WeightInfo = ();
	type MaxAuthorities = MaxAuthorities;
	type MaxSetIdSessionEntries = MaxSetIdSessionEntries;
	type KeyOwnerProof = <Historical as KeyOwnerProofSystem<(KeyTypeId, GrandpaId)>>::Proof;
	type EquivocationReportSystem =
		pallet_grandpa::EquivocationReportSystem<Self, Offences, Historical, ReportLongevity>;
}

/// Submits a transaction with the node's public and signature type. Adheres to
/// the signed extension format of the chain.
impl<LocalCall> frame_system::offchain::CreateSignedTransaction<LocalCall> for Runtime
where
	RuntimeCall: From<LocalCall>,
{
	fn create_transaction<C: frame_system::offchain::AppCrypto<Self::Public, Self::Signature>>(
		call: RuntimeCall,
		public: <Signature as Verify>::Signer,
		account: AccountId,
		nonce: <Runtime as frame_system::Config>::Index,
	) -> Option<(RuntimeCall, <UncheckedExtrinsic as ExtrinsicT>::SignaturePayload)> {
		use sp_runtime::traits::StaticLookup;
		// take the biggest period possible.
		let period =
			BlockHashCount::get().checked_next_power_of_two().map(|c| c / 2).unwrap_or(2) as u64;

		let current_block = System::block_number()
			.saturated_into::<u64>()
			// The `System::block_number` is initialized with `n+1`,
			// so the actual block number is `n`.
			.saturating_sub(1);
		let extra: SignedExtra = (
			pallet_network_membership::CheckNetworkMembership::<Runtime>::new(),
			frame_system::CheckNonZeroSender::<Runtime>::new(),
			frame_system::CheckSpecVersion::<Runtime>::new(),
			frame_system::CheckTxVersion::<Runtime>::new(),
			frame_system::CheckGenesis::<Runtime>::new(),
			frame_system::CheckMortality::<Runtime>::from(generic::Era::mortal(
				period,
				current_block,
			)),
			frame_system::CheckNonce::<Runtime>::from(nonce),
			frame_system::CheckWeight::<Runtime>::new(),
		);
		let raw_payload = SignedPayload::new(call, extra)
			.map_err(|e| {
				log::warn!("Unable to create signed payload: {:?}", e);
			})
			.ok()?;
		let signature = raw_payload.using_encoded(|payload| C::sign(payload, public))?;
		let (call, extra, _) = raw_payload.deconstruct();
		let address = <Runtime as frame_system::Config>::Lookup::unlookup(account);
		Some((call, (address, signature, extra)))
	}
}

impl frame_system::offchain::SigningTypes for Runtime {
	type Public = <Signature as Verify>::Signer;
	type Signature = Signature;
}

impl<C> frame_system::offchain::SendTransactionTypes<C> for Runtime
where
	RuntimeCall: From<C>,
{
	type Extrinsic = UncheckedExtrinsic;
	type OverarchingCall = RuntimeCall;
}

impl pallet_utility::Config for Runtime {
	type RuntimeEvent = RuntimeEvent;
	type RuntimeCall = RuntimeCall;
	type PalletsOrigin = OriginCaller;
	type WeightInfo = weights::pallet_utility::WeightInfo<Runtime>;
}

parameter_types! {
	// One storage item; key size is 32; value is size 4+4+16+32 bytes = 56 bytes.
	pub const DepositBase: Balance = deposit(1, 88);
	// Additional storage item size of 32 bytes.
	pub const DepositFactor: Balance = deposit(0, 32);
	pub const MaxSignatories: u16 = 100;
}

impl pallet_multisig::Config for Runtime {
	type RuntimeEvent = RuntimeEvent;
	type RuntimeCall = RuntimeCall;
	type Currency = Balances;
	type DepositBase = DepositBase;
	type DepositFactor = DepositFactor;
	type MaxSignatories = MaxSignatories;
	type WeightInfo = weights::pallet_multisig::WeightInfo<Runtime>;
}

parameter_types! {
	pub const MaxProposalLength: u16 = 5;
}
impl authority_membership::Config for Runtime {
	// type KeysWrapper = opaque::SessionKeysWrapper;
	// type OnNewSession = OnNewSessionHandler<Runtime>;
	type RuntimeEvent = RuntimeEvent;
	type AuthorityMembershipOrigin = MoreThanHalfCouncil;
}

parameter_types! {
	pub const MembershipPeriod: BlockNumber = YEAR;
	pub const MaxMembersPerBlock: u32 = 1_000;
}

impl pallet_network_membership::Config for Runtime {
	type RuntimeEvent = RuntimeEvent;
	type NetworkMembershipOrigin = MoreThanHalfCouncil;
	type MembershipPeriod = MembershipPeriod;
	type MaxMembersPerBlock = MaxMembersPerBlock;
	type WeightInfo = weights::pallet_network_membership::WeightInfo<Runtime>;
}

impl pallet_runtime_upgrade::Config for Runtime {
	type SetCodeOrigin = EnsureRootOrCommitteeApproval;
}

parameter_types! {
	pub const MaxNewKeyAgreementKeys: u32 = 10;
	pub const MaxPublicKeysPerDid: u32 = 20;
	#[derive(Debug, Clone, Eq, PartialEq)]
	pub const MaxTotalKeyAgreementKeys: u32 = 15;
	pub const MaxBlocksTxValidity: BlockNumber =  2 * HOURS;
	pub const MaxNumberOfServicesPerDid: u32 = 25;
	pub const MaxServiceIdLength: u32 = 50;
	pub const MaxServiceTypeLength: u32 = 50;
	pub const MaxServiceUrlLength: u32 = 200;
	pub const MaxNumberOfTypesPerService: u32 = 1;
	pub const MaxNumberOfUrlsPerService: u32 = 1;
}

impl pallet_did::Config for Runtime {
	type DidIdentifier = DidIdentifier;
	type RuntimeEvent = RuntimeEvent;
	type RuntimeCall = RuntimeCall;
	type RuntimeOrigin = RuntimeOrigin;

	#[cfg(not(feature = "runtime-benchmarks"))]
	type EnsureOrigin = pallet_did::EnsureDidOrigin<Self::DidIdentifier, AccountId>;
	#[cfg(not(feature = "runtime-benchmarks"))]
	type OriginSuccess = pallet_did::DidRawOrigin<AccountId, Self::DidIdentifier>;
	#[cfg(feature = "runtime-benchmarks")]
	type EnsureOrigin = EnsureSigned<Self::DidIdentifier>;
	#[cfg(feature = "runtime-benchmarks")]
	type OriginSuccess = Self::DidIdentifier;

	type MaxNewKeyAgreementKeys = MaxNewKeyAgreementKeys;
	type MaxPublicKeysPerDid = MaxPublicKeysPerDid;
	type MaxTotalKeyAgreementKeys = MaxTotalKeyAgreementKeys;
	type MaxBlocksTxValidity = MaxBlocksTxValidity;
	type MaxNumberOfServicesPerDid = MaxNumberOfServicesPerDid;
	type MaxServiceIdLength = MaxServiceIdLength;
	type MaxServiceTypeLength = MaxServiceTypeLength;
	type MaxServiceUrlLength = MaxServiceUrlLength;
	type MaxNumberOfTypesPerService = MaxNumberOfTypesPerService;
	type MaxNumberOfUrlsPerService = MaxNumberOfUrlsPerService;
	type WeightInfo = weights::pallet_did::WeightInfo<Runtime>;
}

parameter_types! {
	pub const MinNameLength: u32 = 3;
	pub const MaxNameLength: u32 = 64;
	pub const MaxPrefixLength: u32 = 54;
}

impl pallet_did_names::Config for Runtime {
	type BanOrigin = EnsureRoot<AccountId>;
	type EnsureOrigin = pallet_did::EnsureDidOrigin<DidIdentifier, AccountId>;
	type OriginSuccess = pallet_did::DidRawOrigin<AccountId, DidIdentifier>;
	type RuntimeEvent = RuntimeEvent;
	type MaxNameLength = MaxNameLength;
	type MinNameLength = MinNameLength;
	type MaxPrefixLength = MaxPrefixLength;
	type DidName = pallet_did_names::did_name::AsciiDidName<Runtime>;
	type DidNameOwner = DidIdentifier;
	type WeightInfo = weights::pallet_did_names::WeightInfo<Runtime>;
}

parameter_types! {
	pub const MaxEncodedSchemaLength: u32 = 15_360;
}

impl pallet_schema::Config for Runtime {
	type SchemaCreatorId = DidIdentifier;
	type EnsureOrigin = pallet_did::EnsureDidOrigin<DidIdentifier, AccountId>;
	type OriginSuccess = pallet_did::DidRawOrigin<AccountId, DidIdentifier>;
	type RuntimeEvent = RuntimeEvent;
	type MaxEncodedSchemaLength = MaxEncodedSchemaLength;
	type WeightInfo = weights::pallet_schema::WeightInfo<Runtime>;
}

parameter_types! {
	pub const MaxEncodedRegistryLength: u32 = 15_360;
	pub const MaxRegistryAuthorities: u32 = 10_000;
	pub const MaxRegistryCommitActions: u32 = 1_000;
}

impl pallet_registry::Config for Runtime {
	type RegistryCreatorId = DidIdentifier;
	type EnsureOrigin = pallet_did::EnsureDidOrigin<DidIdentifier, AccountId>;
	type OriginSuccess = pallet_did::DidRawOrigin<AccountId, DidIdentifier>;
	type RuntimeEvent = RuntimeEvent;
	type MaxEncodedRegistryLength = MaxEncodedRegistryLength;
	type MaxRegistryAuthorities = MaxRegistryAuthorities;
	type MaxRegistryCommitActions = MaxRegistryCommitActions;
	type WeightInfo = weights::pallet_registry::WeightInfo<Runtime>;
}

parameter_types! {
	pub const MaxStreamCommits: u32 = 1_000;
}

impl pallet_stream::Config for Runtime {
	type EnsureOrigin = pallet_did::EnsureDidOrigin<DidIdentifier, AccountId>;
	type OriginSuccess = pallet_did::DidRawOrigin<AccountId, DidIdentifier>;
	type RuntimeEvent = RuntimeEvent;
	type WeightInfo = weights::pallet_stream::WeightInfo<Runtime>;
	type MaxStreamCommits = MaxStreamCommits;
}

parameter_types! {
	pub const MinScoreValue: u32 = 1;
}

impl pallet_scoring::Config for Runtime {
	type RatingCreatorIdOf = DidIdentifier;
	type EnsureOrigin = pallet_did::EnsureDidOrigin<DidIdentifier, AccountId>;
	type OriginSuccess = pallet_did::DidRawOrigin<AccountId, DidIdentifier>;
	type RuntimeEvent = RuntimeEvent;
	type MinScoreValue = MinScoreValue;
	type WeightInfo = weights::pallet_scoring::WeightInfo<Runtime>;
	type ValueLimit = ConstU32<72>;
}

impl pallet_remark::Config for Runtime {
	type WeightInfo = weights::pallet_remark::WeightInfo<Runtime>;
	type RuntimeEvent = RuntimeEvent;
}

impl pallet_sudo::Config for Runtime {
	type RuntimeEvent = RuntimeEvent;
	type RuntimeCall = RuntimeCall;
	type WeightInfo = weights::pallet_sudo::WeightInfo<Runtime>;
}

impl pallet_unique::Config for Runtime {
	type EnsureOrigin = pallet_did::EnsureDidOrigin<DidIdentifier, AccountId>;
	type OriginSuccess = pallet_did::DidRawOrigin<AccountId, DidIdentifier>;
	type RuntimeEvent = RuntimeEvent;
	type WeightInfo = weights::pallet_unique::WeightInfo<Runtime>;
	type MaxUniqueCommits = MaxUniqueCommits;
	type MaxEncodedLength = MaxEncodedLength;
}

parameter_types! {
	pub const MaxUniqueCommits: u32 = 1_000;
	pub const MaxEncodedLength: u32 = 15_360;
}

construct_runtime! {
	pub struct Runtime where
		Block = Block,
		NodeBlock = cord_primitives::Block,
		UncheckedExtrinsic = UncheckedExtrinsic
	{
		System: frame_system = 0,
		Scheduler: pallet_scheduler = 1,
		Babe: pallet_babe = 2,
		Timestamp: pallet_timestamp = 3,
		Indices: pallet_indices = 4,
		Balances: pallet_balances = 5,
		Authorship: pallet_authorship = 6,
		AuthorityMembership: authority_membership = 7,
		Offences: pallet_offences = 8,
		Session: pallet_session = 9,
		Grandpa: pallet_grandpa = 10,
		ImOnline: pallet_im_online = 11,
		AuthorityDiscovery: pallet_authority_discovery = 12,
		Preimage: pallet_preimage = 13,
		Council: pallet_collective::<Instance1> = 14,
		CouncilMembership: pallet_membership::<Instance1> = 15,
		TechnicalCommittee: pallet_collective::<Instance2> = 16,
		TechnicalMembership: pallet_membership::<Instance2> = 17,
		RuntimeUpgrade: pallet_runtime_upgrade = 19,
		Utility: pallet_utility = 31,
		Historical: pallet_session_historical::{Pallet} = 33,
		Multisig: pallet_multisig = 35,
		Remark: pallet_remark = 37,
		Identity: pallet_identity =38,
		NetworkMembership: pallet_network_membership =101,
		Did: pallet_did = 102,
		Schema: pallet_schema = 103,
		Registry: pallet_registry = 104,
		Stream: pallet_stream = 105,
		Scoring: pallet_scoring = 107,
		DidNames: pallet_did_names = 106,
		Unique: pallet_unique = 107,
		Sudo: pallet_sudo = 255,
	}
}

impl pallet_did::DeriveDidCallAuthorizationVerificationKeyRelationship for RuntimeCall {
	fn derive_verification_key_relationship(
		&self,
	) -> pallet_did::DeriveDidCallKeyRelationshipResult {
		fn single_key_relationship(
			calls: &[RuntimeCall],
		) -> pallet_did::DeriveDidCallKeyRelationshipResult {
			let init = calls
				.get(0)
				.ok_or(pallet_did::RelationshipDeriveError::InvalidCallParameter)?
				.derive_verification_key_relationship()?;
			calls
				.iter()
				.skip(1)
				.map(RuntimeCall::derive_verification_key_relationship)
				.try_fold(init, |acc, next| {
					if Ok(acc) == next {
						Ok(acc)
					} else {
						Err(pallet_did::RelationshipDeriveError::InvalidCallParameter)
					}
				})
		}
		match self {
			// DID creation is not allowed through the DID proxy.
			RuntimeCall::Did(pallet_did::Call::create { .. }) =>
				Err(pallet_did::RelationshipDeriveError::NotCallableByDid),
			RuntimeCall::Did { .. } =>
				Ok(pallet_did::DidVerificationKeyRelationship::Authentication),
			RuntimeCall::DidNames { .. } =>
				Ok(pallet_did::DidVerificationKeyRelationship::Authentication),
			RuntimeCall::Schema { .. } =>
				Ok(pallet_did::DidVerificationKeyRelationship::AssertionMethod),
			RuntimeCall::Stream { .. } =>
				Ok(pallet_did::DidVerificationKeyRelationship::AssertionMethod),
<<<<<<< HEAD
			RuntimeCall::Scoring { .. } =>
=======
			RuntimeCall::Unique { .. } =>
>>>>>>> 411c643e
				Ok(pallet_did::DidVerificationKeyRelationship::AssertionMethod),
			RuntimeCall::Registry(pallet_registry::Call::add_admin_delegate { .. }) =>
				Ok(pallet_did::DidVerificationKeyRelationship::CapabilityDelegation),
			RuntimeCall::Registry(pallet_registry::Call::add_delegate { .. }) =>
				Ok(pallet_did::DidVerificationKeyRelationship::CapabilityDelegation),
			RuntimeCall::Registry(pallet_registry::Call::remove_delegate { .. }) =>
				Ok(pallet_did::DidVerificationKeyRelationship::CapabilityDelegation),
			RuntimeCall::Registry(pallet_registry::Call::create { .. }) =>
				Ok(pallet_did::DidVerificationKeyRelationship::AssertionMethod),
			RuntimeCall::Registry(pallet_registry::Call::archive { .. }) =>
				Ok(pallet_did::DidVerificationKeyRelationship::AssertionMethod),
			RuntimeCall::Registry(pallet_registry::Call::restore { .. }) =>
				Ok(pallet_did::DidVerificationKeyRelationship::AssertionMethod),
			RuntimeCall::Utility(pallet_utility::Call::batch { calls }) =>
				single_key_relationship(&calls[..]),
			RuntimeCall::Utility(pallet_utility::Call::batch_all { calls }) =>
				single_key_relationship(&calls[..]),
			RuntimeCall::Utility(pallet_utility::Call::force_batch { calls }) =>
				single_key_relationship(&calls[..]),
			#[cfg(not(feature = "runtime-benchmarks"))]
			_ => Err(pallet_did::RelationshipDeriveError::NotCallableByDid),
			// By default, returns the authentication key
			#[cfg(feature = "runtime-benchmarks")]
			_ => Ok(pallet_did::DidVerificationKeyRelationship::Authentication),
		}
	}

	// Always return a System::remark() extrinsic call
	#[cfg(feature = "runtime-benchmarks")]
	fn get_call_for_did_call_benchmark() -> Self {
		RuntimeCall::System(frame_system::Call::remark { remark: vec![] })
	}
}

/// The address format for describing accounts.
pub type Address = sp_runtime::MultiAddress<AccountId, ()>;
/// Block header type as expected by this runtime.
pub type Header = generic::Header<BlockNumber, BlakeTwo256>;
/// Block type as expected by this runtime.
pub type Block = generic::Block<Header, UncheckedExtrinsic>;
/// A Block signed with a Justification
pub type SignedBlock = generic::SignedBlock<Block>;
/// `BlockId` type as expected by this runtime.
pub type BlockId = generic::BlockId<Block>;
/// The `SignedExtension` to the basic transaction logic.
pub type SignedExtra = (
	pallet_network_membership::CheckNetworkMembership<Runtime>,
	frame_system::CheckNonZeroSender<Runtime>,
	frame_system::CheckSpecVersion<Runtime>,
	frame_system::CheckTxVersion<Runtime>,
	frame_system::CheckGenesis<Runtime>,
	frame_system::CheckMortality<Runtime>,
	frame_system::CheckNonce<Runtime>,
	frame_system::CheckWeight<Runtime>,
);

/// Unchecked extrinsic type as expected by this runtime.
pub type UncheckedExtrinsic =
	generic::UncheckedExtrinsic<Address, RuntimeCall, Signature, SignedExtra>;
/// Extrinsic type that has already been checked.
pub type CheckedExtrinsic = generic::CheckedExtrinsic<AccountId, RuntimeCall, SignedExtra>;

/// Executive: handles dispatch to the various modules.
pub type Executive = frame_executive::Executive<
	Runtime,
	Block,
	frame_system::ChainContext<Runtime>,
	Runtime,
	AllPalletsWithSystem,
>;
/// The payload being signed in transactions.
pub type SignedPayload = generic::SignedPayload<RuntimeCall, SignedExtra>;

#[cfg(feature = "runtime-benchmarks")]
#[macro_use]
extern crate frame_benchmarking;

#[cfg(feature = "runtime-benchmarks")]
mod benches {
	define_benchmarks!(
		[frame_benchmarking, BaselineBench::<Runtime>]
		[pallet_babe, Babe]
		[pallet_balances, Balances]
		[pallet_collective, Council]
		[pallet_collective, TechnicalCommittee]
		[pallet_grandpa, Grandpa]
		[pallet_identity, Identity]
		[pallet_im_online, ImOnline]
		[pallet_indices, Indices]
		[pallet_membership, CouncilMembership]
		[pallet_membership, TechnicalMembership]
		[pallet_multisig, Multisig]
		[pallet_preimage, Preimage]
		[pallet_remark, Remark]
		[pallet_scheduler, Scheduler]
		[frame_system, SystemBench::<Runtime>]
		[pallet_timestamp, Timestamp]
		[pallet_utility, Utility]
		[pallet_schema, Schema]
		[pallet_stream, Stream]
<<<<<<< HEAD
		[pallet_scoring, Scoring]
=======
		[pallet_unique, Unique]
>>>>>>> 411c643e
		[pallet_registry, Registry]
		[pallet_did, Did]
		[pallet_did_names, DidNames]
		[pallet_network_membership, NetworkMembership]
		[pallet_sudo, Sudo]
	);
}

sp_api::impl_runtime_apis! {
	impl sp_api::Core<Block> for Runtime {
		fn version() -> RuntimeVersion {
			VERSION
		}

		fn execute_block(block: Block) {
			Executive::execute_block(block);
		}

		fn initialize_block(header: &<Block as BlockT>::Header) {
			Executive::initialize_block(header)
		}
	}

	impl sp_api::Metadata<Block> for Runtime {
		fn metadata() -> OpaqueMetadata {
			OpaqueMetadata::new(Runtime::metadata().into())
		}

		fn metadata_at_version(version: u32) -> Option<OpaqueMetadata> {
			Runtime::metadata_at_version(version)
		}

		fn metadata_versions() -> sp_std::vec::Vec<u32> {
			Runtime::metadata_versions()
		}
	}

	impl sp_block_builder::BlockBuilder<Block> for Runtime {
		fn apply_extrinsic(extrinsic: <Block as BlockT>::Extrinsic) -> ApplyExtrinsicResult {
			Executive::apply_extrinsic(extrinsic)
		}

		fn finalize_block() -> <Block as BlockT>::Header {
			Executive::finalize_block()
		}

		fn inherent_extrinsics(data: InherentData) -> Vec<<Block as BlockT>::Extrinsic> {
			data.create_extrinsics()
		}

		fn check_inherents(block: Block, data: InherentData) -> CheckInherentsResult {
			data.check_extrinsics(&block)
		}
	}

	impl sp_transaction_pool::runtime_api::TaggedTransactionQueue<Block> for Runtime {
		fn validate_transaction(
			source: TransactionSource,
			tx: <Block as BlockT>::Extrinsic,
			block_hash: <Block as BlockT>::Hash,
		) -> TransactionValidity {
			Executive::validate_transaction(source, tx, block_hash)
		}
	}

	impl sp_offchain::OffchainWorkerApi<Block> for Runtime {
		fn offchain_worker(header: &<Block as BlockT>::Header) {
			Executive::offchain_worker(header)
		}
	}

	impl sp_consensus_grandpa::GrandpaApi<Block> for Runtime {
		fn grandpa_authorities() -> sp_consensus_grandpa::AuthorityList {
			Grandpa::grandpa_authorities()
		}

		fn current_set_id() -> sp_consensus_grandpa::SetId {
			Grandpa::current_set_id()
		}

		fn submit_report_equivocation_unsigned_extrinsic(
			equivocation_proof: sp_consensus_grandpa::EquivocationProof<
				<Block as BlockT>::Hash,
				NumberFor<Block>,
			>,
			key_owner_proof: sp_consensus_grandpa::OpaqueKeyOwnershipProof,
		) -> Option<()> {
			let key_owner_proof = key_owner_proof.decode()?;

			Grandpa::submit_unsigned_equivocation_report(
				equivocation_proof,
				key_owner_proof,
			)
		}

		fn generate_key_ownership_proof(
			_set_id: sp_consensus_grandpa::SetId,
			authority_id: GrandpaId,
		) -> Option<sp_consensus_grandpa::OpaqueKeyOwnershipProof> {
			use codec::Encode;

			Historical::prove((sp_consensus_grandpa::KEY_TYPE, authority_id))
				.map(|p| p.encode())
				.map(sp_consensus_grandpa::OpaqueKeyOwnershipProof::new)
		}
	}

	impl sp_consensus_babe::BabeApi<Block> for Runtime {
		fn configuration() -> sp_consensus_babe::BabeConfiguration {
			let epoch_config = Babe::epoch_config().unwrap_or(BABE_GENESIS_EPOCH_CONFIG);
			sp_consensus_babe::BabeConfiguration {
				slot_duration: Babe::slot_duration(),
				epoch_length: EpochDuration::get(),
				c: epoch_config.c,
				authorities: Babe::authorities().to_vec(),
				randomness: Babe::randomness(),
				allowed_slots: epoch_config.allowed_slots,
			}
		}

		fn current_epoch_start() -> sp_consensus_babe::Slot {
			Babe::current_epoch_start()
		}

		fn current_epoch() -> sp_consensus_babe::Epoch {
			Babe::current_epoch()
		}

		fn next_epoch() -> sp_consensus_babe::Epoch {
			Babe::next_epoch()
		}

		fn generate_key_ownership_proof(
			_slot: sp_consensus_babe::Slot,
			authority_id: sp_consensus_babe::AuthorityId,
		) -> Option<sp_consensus_babe::OpaqueKeyOwnershipProof> {
			use codec::Encode;

			Historical::prove((sp_consensus_babe::KEY_TYPE, authority_id))
				.map(|p| p.encode())
				.map(sp_consensus_babe::OpaqueKeyOwnershipProof::new)
		}

		fn submit_report_equivocation_unsigned_extrinsic(
			equivocation_proof: sp_consensus_babe::EquivocationProof<<Block as BlockT>::Header>,
			key_owner_proof: sp_consensus_babe::OpaqueKeyOwnershipProof,
		) -> Option<()> {
			let key_owner_proof = key_owner_proof.decode()?;

			Babe::submit_unsigned_equivocation_report(
				equivocation_proof,
				key_owner_proof,
			)
		}
	}

	impl sp_authority_discovery::AuthorityDiscoveryApi<Block> for Runtime {
		fn authorities() -> Vec<AuthorityDiscoveryId> {
			AuthorityDiscovery::authorities()
		}
	}

	impl frame_system_rpc_runtime_api::AccountNonceApi<Block, AccountId, Index> for Runtime {
		fn account_nonce(account: AccountId) -> Index {
			System::account_nonce(account)
		}
	}

	impl pallet_did_runtime_api::DidApi<
		Block,
		DidIdentifier,
		Hash,
		BlockNumber
	> for Runtime {
		fn query(did: DidIdentifier) -> Option<
			pallet_did_runtime_api::RawDidLinkedInfo<
				DidIdentifier,
				Hash,
				BlockNumber
			>
		> {
			let details = pallet_did::Did::<Runtime>::get(&did)?;
			let name = pallet_did_names::Names::<Runtime>::get(&did).map(Into::into);
			let service_endpoints = pallet_did::ServiceEndpoints::<Runtime>::iter_prefix(&did).map(|e| From::from(e.1)).collect();

			Some(pallet_did_runtime_api::RawDidLinkedInfo {
				identifier: did,
				name,
				service_endpoints,
				details: details.into(),
			})
		}
		fn query_by_name(name: Vec<u8>) -> Option<pallet_did_runtime_api::RawDidLinkedInfo<
				DidIdentifier,
				Hash,
				BlockNumber
			>
		> {
			let dname: pallet_did_names::did_name::AsciiDidName<Runtime> = name.try_into().ok()?;
			pallet_did_names::Owner::<Runtime>::get(&dname)
				.and_then(|owner_info| {
					pallet_did::Did::<Runtime>::get(&owner_info.owner).map(|details| (owner_info, details))
				})
				.map(|(owner_info, details)| {
					let service_endpoints = pallet_did::ServiceEndpoints::<Runtime>::iter_prefix(&owner_info.owner).map(|e| From::from(e.1)).collect();

					pallet_did_runtime_api::RawDidLinkedInfo{
						identifier: owner_info.owner,
						name: Some(dname.into()),
						service_endpoints,
						details: details.into(),
					}
			})
		}
	}

	impl pallet_transaction_weight_runtime_api::TransactionWeightApi<Block> for Runtime {
		fn query_weight_info(uxt: <Block as BlockT>::Extrinsic) -> RuntimeDispatchWeightInfo {
			NetworkMembership::query_weight_info(uxt)
		}
	}

	impl sp_session::SessionKeys<Block> for Runtime {
		fn generate_session_keys(seed: Option<Vec<u8>>) -> Vec<u8> {
			SessionKeys::generate(seed)
		}

		fn decode_session_keys(
			encoded: Vec<u8>,
		) -> Option<Vec<(Vec<u8>, KeyTypeId)>> {
			SessionKeys::decode_into_raw_public_keys(&encoded)
		}
	}

	#[cfg(feature = "try-runtime")]
	impl frame_try_runtime::TryRuntime<Block> for Runtime {
	fn on_runtime_upgrade(checks: frame_try_runtime::UpgradeCheckSelect) -> (Weight, Weight) {
			log::info!("try-runtime::on_runtime_upgrade cord.");
			let weight = Executive::try_runtime_upgrade(checks).unwrap();
			(weight, BlockWeights::get().max_block)
		}

		fn execute_block(
			block: Block,
			state_root_check: bool,
			signature_check: bool,
			select: frame_try_runtime::TryStateSelect,
		) -> Weight {
			// NOTE: intentional unwrap: we don't want to propagate the error backwards, and want to
			// have a backtrace here.
			Executive::try_execute_block(block, state_root_check, signature_check, select).unwrap()
		}
	}

	#[cfg(feature = "runtime-benchmarks")]
	impl frame_benchmarking::Benchmark<Block> for Runtime {
		fn benchmark_metadata(extra: bool) -> (
			Vec<frame_benchmarking::BenchmarkList>,
			Vec<frame_support::traits::StorageInfo>,
		) {
			use frame_benchmarking::{baseline, Benchmarking, BenchmarkList};
			use frame_support::traits::StorageInfoTrait;

			use frame_system_benchmarking::Pallet as SystemBench;
			use baseline::Pallet as BaselineBench;

			let mut list = Vec::<BenchmarkList>::new();
			list_benchmarks!(list, extra);

			let storage_info = AllPalletsWithSystem::storage_info();
			(list, storage_info)
		}

		fn dispatch_benchmark(
			config: frame_benchmarking::BenchmarkConfig,
		) -> Result<
			Vec<frame_benchmarking::BenchmarkBatch>,
			sp_runtime::RuntimeString,
		> {
			use frame_support::traits::WhitelistedStorageKeys;
			use frame_benchmarking::{baseline, Benchmarking, BenchmarkBatch, TrackedStorageKey};
			use frame_system_benchmarking::Pallet as SystemBench;
			use baseline::Pallet as BaselineBench;

			impl frame_system_benchmarking::Config for Runtime {}
			impl baseline::Config for Runtime {}

			let whitelist: Vec<TrackedStorageKey> = AllPalletsWithSystem::whitelisted_storage_keys();

			let mut batches = Vec::<BenchmarkBatch>::new();
			let params = (&config, &whitelist);
			add_benchmarks!(params, batches);
			Ok(batches)
		}
	}
}

#[cfg(test)]
mod tests {
	use super::*;
	use frame_system::offchain::CreateSignedTransaction;

	#[test]
	fn validate_transaction_submitter_bounds() {
		fn is_submit_signed_transaction<T>()
		where
			T: CreateSignedTransaction<RuntimeCall>,
		{
		}

		is_submit_signed_transaction::<Runtime>();
	}
	#[test]
	fn call_size() {
		let size = core::mem::size_of::<RuntimeCall>();
		assert!(
			size <= CALL_PARAMS_MAX_SIZE,
			"size of RuntimeCall {} is more than {CALL_PARAMS_MAX_SIZE} bytes.
			 Some calls have too big arguments, use Box to reduce the size of RuntimeCall.
			 If the limit is too strong, maybe consider increase the limit.",
			size,
		);
	}
}<|MERGE_RESOLUTION|>--- conflicted
+++ resolved
@@ -863,11 +863,8 @@
 				Ok(pallet_did::DidVerificationKeyRelationship::AssertionMethod),
 			RuntimeCall::Stream { .. } =>
 				Ok(pallet_did::DidVerificationKeyRelationship::AssertionMethod),
-<<<<<<< HEAD
-			RuntimeCall::Scoring { .. } =>
-=======
-			RuntimeCall::Unique { .. } =>
->>>>>>> 411c643e
+			RuntimeCall::Scoring { .. } => Ok(pallet_did::DidVerificationKeyRelationship::AssertionMethod),
+			RuntimeCall::Unique { .. } => Ok(pallet_did::DidVerificationKeyRelationship::AssertionMethod),
 				Ok(pallet_did::DidVerificationKeyRelationship::AssertionMethod),
 			RuntimeCall::Registry(pallet_registry::Call::add_admin_delegate { .. }) =>
 				Ok(pallet_did::DidVerificationKeyRelationship::CapabilityDelegation),
@@ -968,11 +965,8 @@
 		[pallet_utility, Utility]
 		[pallet_schema, Schema]
 		[pallet_stream, Stream]
-<<<<<<< HEAD
 		[pallet_scoring, Scoring]
-=======
 		[pallet_unique, Unique]
->>>>>>> 411c643e
 		[pallet_registry, Registry]
 		[pallet_did, Did]
 		[pallet_did_names, DidNames]
