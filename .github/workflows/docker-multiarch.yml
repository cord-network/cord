--- conflicted
+++ resolved
@@ -5,12 +5,9 @@
     branches:
       - develop
       - release-v[0-9]+.[0-9]+.[0-9]+*
-<<<<<<< HEAD
   schedule:
     - cron: "00 03 * * 0" # Runs every Sunday at 3 AM UTC
-=======
->>>>>>> 60d76df5
-
+    
 jobs:
   build_and_push:
     runs-on: ubuntu-latest
